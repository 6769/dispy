--- conflicted
+++ resolved
@@ -503,19 +503,11 @@
                 resp = 'ACK'
                 if xfer_files:
                     resp += ':XFER_FILES:' + cPickle.dumps(xfer_files)
-<<<<<<< HEAD
-                sock = socket.socket(socket.AF_INET, socket.SOCK_STREAM)
-                sock = _DispySocket(sock, auth_code=self.auth_code)
-                sock.connect((self.ip_addr, self.cmd_sock.getsockname()[1]))
-                sock.write_msg(0, 'reset_interval')
-                sock.close()
-=======
                 try:
                     yield conn.write_msg(resp)
                 except:
                     pass
                 self.timer_coro.resume(True)
->>>>>>> d46b35b4
             else:
                 if os.path.isdir(compute.dest_path):
                     os.rmdir(compute.dest_path)
@@ -885,14 +877,9 @@
         job_reply = job_info.job_reply
         logging.debug('Sending result for job %s (%s) to %s',
                       job_reply.uid, job_reply.status, str(job_info.reply_addr))
-<<<<<<< HEAD
-        sock = _DispySocket(socket.socket(socket.AF_INET, socket.SOCK_STREAM),
-                            certfile=self.certfile, keyfile=self.keyfile, timeout=5)
-=======
         sock = socket.socket(socket.AF_INET, socket.SOCK_STREAM)
         sock = AsynCoroSocket(sock, blocking=False, certfile=self.certfile, keyfile=self.keyfile)
         sock.settimeout(2)
->>>>>>> d46b35b4
         try:
             yield sock.connect(job_info.reply_addr)
             yield sock.write_msg(cPickle.dumps(job_reply))
